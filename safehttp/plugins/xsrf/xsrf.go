// Copyright 2020 Google LLC
//
// Licensed under the Apache License, Version 2.0 (the "License");
// you may not use this file except in compliance with the License.
// You may obtain a copy of the License at
//
// 	https://www.apache.org/licenses/LICENSE-2.0
//
// Unless required by applicable law or agreed to in writing, software
// distributed under the License is distributed on an "AS IS" BASIS,
// WITHOUT WARRANTIES OR CONDITIONS OF ANY KIND, either express or implied.
// See the License for the specific language governing permissions and
// limitations under the License.

package xsrf

import (
	"context"
	"errors"
	"github.com/google/go-safeweb/safehttp"
	"golang.org/x/net/xsrftoken"
)

const (
	// TokenKey is the form key used when sending the token as part of POST
	// request.
	TokenKey = "xsrf-token"
)

var statePreservingMethods = map[string]bool{
	safehttp.MethodGet:     true,
	safehttp.MethodHead:    true,
	safehttp.MethodOptions: true,
}

// UserIdentifier provides the web application users' identifiers,
// needed in generating the XSRF token.
type UserIdentifier interface {
	// UserID returns the user's identifier based on the
	// safehttp.IncomingRequest received.
	UserID(*safehttp.IncomingRequest) (string, error)
}

// Interceptor implements XSRF protection.
type Interceptor struct {
	// SecretAppKey uniquely identifies each registered service and should have high
	// entropy as it is used for generating the XSRF token.
	SecretAppKey string
	// Identifier supports retrieving the user ID based on the incoming
	// request. This is needed for generating the XSRF token.
	Identifier UserIdentifier
}

type tokenCtxKey struct{}

// Token extracts the XSRF token from the incoming request. If it is not
// present, it returns a non-nil error.
func Token(r *safehttp.IncomingRequest) (string, error) {
	tok := r.Context().Value(tokenCtxKey{})
	if tok == nil {
		return "", errors.New("xsrf token not found")
	}
	return tok.(string), nil
}

// Before should be executed before directing the safehttp.IncomingRequest to
// the handler to ensure it is not part of the Cross-Site Request
// Forgery attack.
//
// In case of state changing requests (all except GET, HEAD and OPTIONS), it
// checks for the presence of an XSRF token in the request and validates it
// based on the user ID associated with the request.
//
// For authorized requests, it adds a cryptographically safe XSRF token to the
// incoming request. It can be later extracted using Token.
func (i *Interceptor) Before(w *safehttp.ResponseWriter, r *safehttp.IncomingRequest, cfg interface{}) safehttp.Result {
	userID, err := i.Identifier.UserID(r)
	if err != nil {
		return w.ClientError(safehttp.StatusUnauthorized)
	}

	actionID := r.Method() + " " + r.URL.Path()
	needsValidation := !statePreservingMethods[r.Method()]
	if needsValidation {
		f, err := r.PostForm()
		if err != nil {
			// We fallback to checking whether the form is multipart. Both types
			// are valid in an incoming request as long as the XSRF token is
			// present.
			mf, err := r.MultipartForm(32 << 20)
			if err != nil {
				return w.ClientError(safehttp.StatusBadRequest)
			}
			f = &mf.Form
		}

		tok := f.String(TokenKey, "")
		if f.Err() != nil || tok == "" {
			return w.ClientError(safehttp.StatusUnauthorized)
		}

		if ok := xsrftoken.Valid(tok, i.SecretAppKey, userID, actionID); !ok {
			return w.ClientError(safehttp.StatusForbidden)
		}
	}

<<<<<<< HEAD
	tok := xsrftoken.Generate(i.SecretAppKey, userID, actionID)
	r.SetContext(context.WithValue(r.Context(), tokenCtxKey{}, tok))

	return safehttp.Result{}
=======
	return safehttp.NotWritten()
>>>>>>> 37608c16
}<|MERGE_RESOLUTION|>--- conflicted
+++ resolved
@@ -104,12 +104,7 @@
 		}
 	}
 
-<<<<<<< HEAD
 	tok := xsrftoken.Generate(i.SecretAppKey, userID, actionID)
 	r.SetContext(context.WithValue(r.Context(), tokenCtxKey{}, tok))
-
-	return safehttp.Result{}
-=======
 	return safehttp.NotWritten()
->>>>>>> 37608c16
 }